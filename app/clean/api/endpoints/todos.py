from fastapi import APIRouter, Depends, HTTPException, Query
from fastapi import status as http_status

from app.clean.api.dtos.todo_dto import (
    BulkUpdateDTO,
    TodoCreateDTO,
    TodoResponseDTO,
    TodoSummaryDTO,
    TodoUpdateDTO,
)
from app.clean.domain.entities.todo import TodoPriority, TodoStatus
from app.clean.services.todo_service import TodoService
from app.clean.usecases.create_todo_usecase import CreateTodoUseCase


def get_todo_service() -> TodoService:
    """Dependency to get TodoService instance.

    This will be overridden by dependency injection in main.py.
    """
    raise NotImplementedError("Dependency injection not configured")


def get_create_todo_usecase() -> CreateTodoUseCase:
    """Dependency to get CreateTodoUseCase instance.

    This will be overridden by dependency injection in main.py.
    """
    raise NotImplementedError("Dependency injection not configured")


router = APIRouter(prefix="/api/v1/todos", tags=["todos"])


@router.get("/", response_model=list[TodoResponseDTO])
async def get_todos(
    skip: int = Query(0, ge=0, description="Number of todos to skip"),
    limit: int = Query(100, ge=1, le=1000, description="Number of todos to return"),
    status: TodoStatus | None = Query(None, description="Filter by status"),
    priority: TodoPriority | None = Query(None, description="Filter by priority"),
    service: TodoService = Depends(get_todo_service),
) -> list[TodoResponseDTO]:
    """Get all todos with optional filtering."""
    # TODO: Replace with actual user_id from authentication
    user_id = 1
    todos = service.get_todos(
        user_id=user_id, skip=skip, limit=limit, status=status, priority=priority
    )
    return [TodoResponseDTO.from_domain_entity(todo) for todo in todos]


@router.post(
    "/", response_model=TodoResponseDTO, status_code=http_status.HTTP_201_CREATED
)
async def create_todo(
    todo_data: TodoCreateDTO,
    usecase: CreateTodoUseCase = Depends(get_create_todo_usecase),
) -> TodoResponseDTO:
    """Create a new todo."""
<<<<<<< HEAD
    # TODO: Replace with actual user_id from authentication
    user_id = 1
    todo = service.create_todo(
=======
    todo = usecase.execute(
>>>>>>> 3f663be0
        title=todo_data.title,
        user_id=user_id,
        description=todo_data.description,
        due_date=todo_data.due_date,
        priority=todo_data.priority,
    )
    return TodoResponseDTO.from_domain_entity(todo)


@router.get("/{todo_id}", response_model=TodoResponseDTO)
async def get_todo(
    todo_id: int,
    service: TodoService = Depends(get_todo_service),
) -> TodoResponseDTO:
    """Get a specific todo by ID."""
    todo = service.get_todo(todo_id)
    return TodoResponseDTO.from_domain_entity(todo)


@router.put("/{todo_id}", response_model=TodoResponseDTO)
async def update_todo(
    todo_id: int,
    todo_data: TodoUpdateDTO,
    service: TodoService = Depends(get_todo_service),
) -> TodoResponseDTO:
    """Update a specific todo."""
    todo = service.update_todo(
        todo_id=todo_id,
        title=todo_data.title,
        description=todo_data.description,
        due_date=todo_data.due_date,
        priority=todo_data.priority,
        status=todo_data.status,
    )
    return TodoResponseDTO.from_domain_entity(todo)


@router.delete("/{todo_id}", status_code=http_status.HTTP_204_NO_CONTENT)
async def delete_todo(
    todo_id: int,
    service: TodoService = Depends(get_todo_service),
) -> None:
    """Delete a specific todo."""
    deleted = service.delete_todo(todo_id)
    if not deleted:
        raise HTTPException(
            status_code=http_status.HTTP_404_NOT_FOUND,
            detail=f"Todo with id {todo_id} not found",
        )


@router.patch("/{todo_id}/complete", response_model=TodoResponseDTO)
async def complete_todo(
    todo_id: int,
    service: TodoService = Depends(get_todo_service),
) -> TodoResponseDTO:
    """Mark a todo as completed."""
    todo = service.complete_todo(todo_id)
    return TodoResponseDTO.from_domain_entity(todo)


@router.patch("/{todo_id}/start", response_model=TodoResponseDTO)
async def start_todo(
    todo_id: int,
    service: TodoService = Depends(get_todo_service),
) -> TodoResponseDTO:
    """Mark a todo as in progress."""
    todo = service.start_todo(todo_id)
    return TodoResponseDTO.from_domain_entity(todo)


@router.patch("/{todo_id}/cancel", response_model=TodoResponseDTO)
async def cancel_todo(
    todo_id: int,
    service: TodoService = Depends(get_todo_service),
) -> TodoResponseDTO:
    """Cancel a todo."""
    todo = service.cancel_todo(todo_id)
    return TodoResponseDTO.from_domain_entity(todo)


@router.get("/status/{status}", response_model=list[TodoResponseDTO])
async def get_todos_by_status(
    status: TodoStatus,
    service: TodoService = Depends(get_todo_service),
) -> list[TodoResponseDTO]:
    """Get todos by status."""
    # TODO: Replace with actual user_id from authentication
    user_id = 1
    todos = service.get_todos_by_status(status, user_id)
    return [TodoResponseDTO.from_domain_entity(todo) for todo in todos]


@router.get("/priority/{priority}", response_model=list[TodoResponseDTO])
async def get_todos_by_priority(
    priority: TodoPriority,
    service: TodoService = Depends(get_todo_service),
) -> list[TodoResponseDTO]:
    """Get todos by priority."""
    # TODO: Replace with actual user_id from authentication
    user_id = 1
    todos = service.get_todos_by_priority(priority, user_id)
    return [TodoResponseDTO.from_domain_entity(todo) for todo in todos]


@router.get("/stats/summary", response_model=TodoSummaryDTO)
async def get_todo_summary(
    service: TodoService = Depends(get_todo_service),
) -> TodoSummaryDTO:
    """Get todo statistics summary."""
    # TODO: Replace with actual user_id from authentication
    user_id = 1
    summary = service.get_user_todo_summary(user_id)
    return TodoSummaryDTO(**summary)


@router.get("/overdue", response_model=list[TodoResponseDTO])
async def get_overdue_todos(
    service: TodoService = Depends(get_todo_service),
) -> list[TodoResponseDTO]:
    """Get overdue todos."""
    # TODO: Replace with actual user_id from authentication
    user_id = 1
    todos = service.get_overdue_todos(user_id)
    return [TodoResponseDTO.from_domain_entity(todo) for todo in todos]


@router.get("/active", response_model=list[TodoResponseDTO])
async def get_active_todos(
    service: TodoService = Depends(get_todo_service),
) -> list[TodoResponseDTO]:
    """Get active todos (pending or in progress)."""
    # TODO: Replace with actual user_id from authentication
    user_id = 1
    todos = service.get_active_todos(user_id)
    return [TodoResponseDTO.from_domain_entity(todo) for todo in todos]


@router.post("/bulk/update-status", response_model=list[TodoResponseDTO])
async def bulk_update_status(
    bulk_data: BulkUpdateDTO,
    service: TodoService = Depends(get_todo_service),
) -> list[TodoResponseDTO]:
    """Update status for multiple todos."""
    todos = service.bulk_update_status(bulk_data.todo_ids, bulk_data.status)
    return [TodoResponseDTO.from_domain_entity(todo) for todo in todos]


@router.delete("/bulk/completed", status_code=http_status.HTTP_200_OK)
async def bulk_delete_completed(
    service: TodoService = Depends(get_todo_service),
) -> dict[str, int]:
    """Delete all completed todos."""
    # TODO: Replace with actual user_id from authentication
    user_id = 1
    deleted_count = service.bulk_delete_completed_todos(user_id)
    return {"deleted_count": deleted_count}<|MERGE_RESOLUTION|>--- conflicted
+++ resolved
@@ -57,13 +57,9 @@
     usecase: CreateTodoUseCase = Depends(get_create_todo_usecase),
 ) -> TodoResponseDTO:
     """Create a new todo."""
-<<<<<<< HEAD
-    # TODO: Replace with actual user_id from authentication
-    user_id = 1
-    todo = service.create_todo(
-=======
+    # TODO: Replace with actual user_id from authentication
+    user_id = 1
     todo = usecase.execute(
->>>>>>> 3f663be0
         title=todo_data.title,
         user_id=user_id,
         description=todo_data.description,
